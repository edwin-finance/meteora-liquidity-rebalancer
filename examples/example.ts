import * as dotenv from 'dotenv';
dotenv.config();

import { MeteoraRebalancer } from '../src/index';
import { EdwinSolanaWallet } from 'edwin-sdk';

function delay(ms: number) {
    return new Promise((resolve) => setTimeout(resolve, ms));
}

async function cleanupAndExit(code = 0) {
    process.exit(code);
}

async function main() {
<<<<<<< HEAD
    if (!process.env.SOLANA_PRIVATE_KEY) {
        throw new Error('SOLANA_PRIVATE_KEY is not set');
    }
    if (!process.env.ASSET_A) {
        throw new Error('ASSET_A is not set');
    }
    if (!process.env.ASSET_B) {
        throw new Error('ASSET_B is not set');
    }
    const wallet = new EdwinSolanaWallet(process.env.SOLANA_PRIVATE_KEY);

    const assetAMintAddress = await wallet.getTokenAddress(process.env.ASSET_A);
    const assetBMintAddress = await wallet.getTokenAddress(process.env.ASSET_B);
    if (!assetAMintAddress) {
        throw new Error("Can't find mint address for asset A");
    }
    if (!assetBMintAddress) {
        throw new Error("Can't find mint address for asset B");
    }
    const assetABalance = await wallet.getBalance(assetAMintAddress);
    const assetBBalance = await wallet.getBalance(assetBMintAddress);
    console.log(`Supplied wallet total ${process.env.ASSET_A} balance: ${assetABalance}`);
    console.log(`Supplied wallet total ${process.env.ASSET_B} balance: ${assetBBalance}`);
=======
    try {
        // Validate required environment variables
        if (!process.env.SOLANA_PRIVATE_KEY) {
            throw new Error('SOLANA_PRIVATE_KEY is not set');
        }
        if (!process.env.METEORA_POOL_ADDRESS) {
            throw new Error('METEORA_POOL_ADDRESS is not set');
        }
>>>>>>> 8d43a184

        // Set up cleanup on process termination
        process.on('SIGINT', () => cleanupAndExit());
        process.on('SIGTERM', () => cleanupAndExit());

        console.log('Initializing Meteora Rebalancer...');
        const wallet = new EdwinSolanaWallet(process.env.SOLANA_PRIVATE_KEY);
        const meteoraRebalancer = new MeteoraRebalancer(wallet, process.env.METEORA_POOL_ADDRESS);

        console.log('Loading initial state...');
        const changedPosition = await meteoraRebalancer.loadInitialState();
        console.log('Initial position loaded:', changedPosition ? 'Created new position' : 'Using existing position');

        // Define rebalance loop as a separate function
        async function runRebalanceLoop() {
            try {
                console.log('Running rebalance cycle...');
                const changedPosition = await meteoraRebalancer.rebalance();
                if (changedPosition) {
                    console.log('Position was rebalanced');
                }
            } catch (error) {
                // Handle expected errors
                if (error instanceof Error) {
                    if (error.message.includes('Bad request')) {
                        console.error('Expected error running rebalance:', error.message);
                    } else {
                        throw error; // Re-throw unexpected errors
                    }
                } else {
                    throw error;
                }
            }
            await delay(10 * 1000);
            await runRebalanceLoop();
        }

        // Start the rebalance loop after a delay
        console.log('Starting rebalance loop in 10 seconds...');
        setTimeout(runRebalanceLoop, 10 * 1000);
    } catch (error) {
        console.error('Error in main function:', error);
        await cleanupAndExit(1);
    }
}

main().catch(async (error) => {
    const errorMessage = error instanceof Error ? error.message : String(error);

    if (errorMessage.includes('Insufficient native token balance for transaction and position creation fees')) {
        console.error(
            'Not enough native token balance for transaction and position creation fees. Please fund the wallet with more native token and try again.'
        );
        await cleanupAndExit(1);
        return;
    }

    console.error('Unexpected error:', error);
    await cleanupAndExit(1);
});<|MERGE_RESOLUTION|>--- conflicted
+++ resolved
@@ -13,31 +13,6 @@
 }
 
 async function main() {
-<<<<<<< HEAD
-    if (!process.env.SOLANA_PRIVATE_KEY) {
-        throw new Error('SOLANA_PRIVATE_KEY is not set');
-    }
-    if (!process.env.ASSET_A) {
-        throw new Error('ASSET_A is not set');
-    }
-    if (!process.env.ASSET_B) {
-        throw new Error('ASSET_B is not set');
-    }
-    const wallet = new EdwinSolanaWallet(process.env.SOLANA_PRIVATE_KEY);
-
-    const assetAMintAddress = await wallet.getTokenAddress(process.env.ASSET_A);
-    const assetBMintAddress = await wallet.getTokenAddress(process.env.ASSET_B);
-    if (!assetAMintAddress) {
-        throw new Error("Can't find mint address for asset A");
-    }
-    if (!assetBMintAddress) {
-        throw new Error("Can't find mint address for asset B");
-    }
-    const assetABalance = await wallet.getBalance(assetAMintAddress);
-    const assetBBalance = await wallet.getBalance(assetBMintAddress);
-    console.log(`Supplied wallet total ${process.env.ASSET_A} balance: ${assetABalance}`);
-    console.log(`Supplied wallet total ${process.env.ASSET_B} balance: ${assetBBalance}`);
-=======
     try {
         // Validate required environment variables
         if (!process.env.SOLANA_PRIVATE_KEY) {
@@ -46,7 +21,6 @@
         if (!process.env.METEORA_POOL_ADDRESS) {
             throw new Error('METEORA_POOL_ADDRESS is not set');
         }
->>>>>>> 8d43a184
 
         // Set up cleanup on process termination
         process.on('SIGINT', () => cleanupAndExit());
